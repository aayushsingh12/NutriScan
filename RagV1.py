--- conflicted
+++ resolved
@@ -1,7 +1,7 @@
 from fastapi import FastAPI, HTTPException
 from fastapi.middleware.cors import CORSMiddleware
 from pydantic import BaseModel
-from typing import List, Dict, Any, Optional, Tuple
+from typing import List, Dict, Any, Optional
 import json
 import re
 import asyncio
@@ -46,18 +46,26 @@
 class IngredientListRequest(BaseModel):
     ingredients: List[str]
 
-class Warning(BaseModel):
-    type: str
-    message: str
-    item: str
+class IngredientFlag(BaseModel):
+    severity: str  # "low", "medium", "high", "critical"
+    category: str  # "allergen", "additive", "sugar", "preservative", "processing_concern", etc.
+    description: str
+
+class IndividualIngredientAnalysis(BaseModel):
+    name: str
+    classification: str  # "whole_food", "processed_ingredient", "additive", "sugar", "oil", etc.
+    safety_level: str  # "safe", "caution", "concern", "avoid"
+    detailed_description: str
+    health_impact: str
+    flags: List[IngredientFlag]
 
 class IngredientAnalysisResponse(BaseModel):
     product_name: str
-    ingredients: List[str]
-    warnings: List[Warning]
+    ingredient_analyses: List[IndividualIngredientAnalysis]
     nova_group: int
     nova_description: str
-    health_notes: str
+    overall_health_assessment: str
+    recommendations: List[str]
 
 # Initialize RAG system on startup
 async def initialize_rag_system():
@@ -291,7 +299,7 @@
     allow_headers=["*"],
 )
 
-def clean_and_parse_ingredients(raw_ingredients: List[str]) -> Tuple[str, List[str]]:
+def clean_and_parse_ingredients(raw_ingredients: List[str]) -> tuple[str, List[str]]:
     """Parse and clean the raw ingredient list"""
     
     # Join all ingredients and clean
@@ -370,368 +378,318 @@
     
     return product_name, final_ingredients
 
+def analyze_individual_ingredient(ingredient: str) -> IndividualIngredientAnalysis:
+    """Analyze a single ingredient in detail"""
+    ingredient_lower = ingredient.lower()
+    flags = []
+    
+    # Comprehensive ingredient knowledge base
+    ingredient_database = {
+        # Sugars and sweeteners
+        'sugar': {
+            'classification': 'refined_sugar',
+            'safety_level': 'caution',
+            'description': 'Refined white sugar (sucrose) extracted from sugar cane or sugar beets through industrial processing involving chemical purification.',
+            'health_impact': 'Provides empty calories with no nutritional value. Rapidly absorbed causing blood glucose spikes followed by crashes. Regular consumption linked to obesity, diabetes, dental caries, and increased inflammation markers.',
+            'flags': [
+                {'severity': 'medium', 'category': 'sugar', 'description': 'High glycemic index causes rapid blood sugar spikes'},
+                {'severity': 'medium', 'category': 'processing', 'description': 'Highly refined product with all nutrients removed'},
+                {'severity': 'low', 'category': 'dental_health', 'description': 'Feeds harmful bacteria causing tooth decay'}
+            ]
+        },
+        'maltodextrin': {
+            'classification': 'processed_starch',
+            'safety_level': 'concern',
+            'description': 'Highly processed polysaccharide derived from corn, potato, rice, or wheat starch through enzymatic or acid hydrolysis.',
+            'health_impact': 'Has a higher glycemic index than table sugar, causing more rapid blood glucose elevation. May disrupt gut microbiome balance and contribute to insulin resistance.',
+            'flags': [
+                {'severity': 'high', 'category': 'sugar', 'description': 'Glycemic index higher than table sugar (105-136)'},
+                {'severity': 'medium', 'category': 'gut_health', 'description': 'May negatively impact beneficial gut bacteria'},
+                {'severity': 'medium', 'category': 'processing', 'description': 'Heavily processed using enzymes or acids'}
+            ]
+        },
+        # Oils and fats
+        'vegetable oil': {
+            'classification': 'processed_oil',
+            'safety_level': 'caution',
+            'description': 'Generic term for oils extracted from various plants including soybean, corn, canola, or sunflower through chemical or mechanical processes.',
+            'health_impact': 'Often highly refined using chemical solvents and high heat, creating inflammatory compounds. Typically high in omega-6 fatty acids promoting inflammation.',
+            'flags': [
+                {'severity': 'medium', 'category': 'processing', 'description': 'May be extracted using chemical solvents like hexane'},
+                {'severity': 'medium', 'category': 'inflammation', 'description': 'High omega-6 content can promote inflammatory pathways'},
+                {'severity': 'low', 'category': 'oxidation', 'description': 'Prone to oxidation creating harmful free radicals'}
+            ]
+        },
+        # Preservatives
+        'sodium benzoate': {
+            'classification': 'chemical_preservative',
+            'safety_level': 'caution',
+            'description': 'Synthetic preservative (E211) commonly used to prevent bacterial and fungal growth in acidic foods and beverages.',
+            'health_impact': 'Generally recognized as safe but may cause allergic reactions in sensitive individuals. Can form benzene (a carcinogen) when combined with vitamin C under certain conditions.',
+            'flags': [
+                {'severity': 'medium', 'category': 'additive', 'description': 'Synthetic chemical preservative with no nutritional value'},
+                {'severity': 'low', 'category': 'allergen', 'description': 'May trigger allergic reactions in sensitive individuals'},
+                {'severity': 'medium', 'category': 'chemical_reaction', 'description': 'Can form carcinogenic benzene with vitamin C'}
+            ]
+        },
+        # Natural whole foods
+        'tomatoes': {
+            'classification': 'whole_food',
+            'safety_level': 'safe',
+            'description': 'Fresh tomatoes are nutrient-dense whole foods rich in lycopene, vitamin C, folate, and potassium.',
+            'health_impact': 'Excellent source of antioxidants, particularly lycopene which supports cardiovascular health and may reduce cancer risk. Low in calories and high in water content.',
+            'flags': []
+        },
+        'wheat flour': {
+            'classification': 'processed_grain',
+            'safety_level': 'caution',
+            'description': 'Flour milled from wheat grains, may be enriched with synthetic vitamins and minerals to replace nutrients lost during processing.',
+            'health_impact': 'Contains gluten which can trigger autoimmune reactions in susceptible individuals. Refined flour has a high glycemic index and reduced nutritional value compared to whole grain.',
+            'flags': [
+                {'severity': 'high', 'category': 'allergen', 'description': 'Contains gluten - major allergen causing celiac disease and sensitivity'},
+                {'severity': 'medium', 'category': 'processing', 'description': 'Refined product with reduced fiber and nutrients'},
+                {'severity': 'low', 'category': 'glycemic', 'description': 'High glycemic index contributes to blood sugar spikes'}
+            ]
+        }
+    }
+    
+    # Direct database lookup
+    for key, data in ingredient_database.items():
+        if key in ingredient_lower:
+            return IndividualIngredientAnalysis(
+                name=ingredient,
+                classification=data['classification'],
+                safety_level=data['safety_level'],
+                detailed_description=data['description'],
+                health_impact=data['health_impact'],
+                flags=[IngredientFlag(**flag) for flag in data['flags']]
+            )
+    
+    # Pattern-based analysis for ingredients not in database
+    classification = "unknown"
+    safety_level = "safe"
+    description = f"{ingredient} - ingredient analysis in progress."
+    health_impact = "Health impact assessment pending detailed analysis."
+    flags = []
+    
+    # Sugar pattern analysis
+    sugar_patterns = ['sugar', 'syrup', 'dextrose', 'fructose', 'glucose', 'sucrose', 'maltose', 'lactose']
+    if any(pattern in ingredient_lower for pattern in sugar_patterns):
+        classification = "sugar_sweetener"
+        safety_level = "caution"
+        description = f"{ingredient} is a sugar-based sweetener that provides rapid energy through simple carbohydrates."
+        health_impact = "Contributes to daily sugar intake. May cause blood glucose elevation and provide empty calories without essential nutrients."
+        flags.append(IngredientFlag(severity="medium", category="sugar", description="Added sugar contributes to glycemic load"))
+    
+    # Color additive analysis
+    if 'colour' in ingredient_lower or 'color' in ingredient_lower:
+        classification = "artificial_additive"
+        safety_level = "concern"
+        
+        # Extract color codes
+        color_match = re.search(r'(\d+[a-z]?)', ingredient, re.IGNORECASE)
+        if color_match:
+            color_code = color_match.group(1)
+            if color_code.lower() in ['102', 'e102']:
+                description = f"Tartrazine (E102/Yellow #5) - synthetic azo dye derived from petroleum compounds."
+                health_impact = "May trigger hyperactivity in children, allergic reactions including asthma and migraines. Requires mandatory labeling due to adverse effects."
+                flags.extend([
+                    IngredientFlag(severity="high", category="behavioral", description="Linked to hyperactivity in sensitive children"),
+                    IngredientFlag(severity="medium", category="allergen", description="Can cause allergic reactions and asthma"),
+                    IngredientFlag(severity="medium", category="additive", description="Synthetic petroleum-derived dye")
+                ])
+            elif color_code.lower() in ['127', 'e127']:
+                description = f"Erythrosine (E127/Red #3) - synthetic xanthene dye under regulatory scrutiny."
+                health_impact = "Currently under FDA review for potential ban due to animal studies linking it to thyroid tumors. May cause photosensitivity reactions."
+                flags.extend([
+                    IngredientFlag(severity="critical", category="regulatory", description="Under FDA review for potential ban"),
+                    IngredientFlag(severity="high", category="carcinogenic", description="Linked to thyroid tumors in animal studies"),
+                    IngredientFlag(severity="medium", category="additive", description="Synthetic chemical dye")
+                ])
+            else:
+                description = f"Artificial color ({color_code}) - synthetic dye used for food coloring."
+                health_impact = "Synthetic food dyes may contribute to behavioral changes and allergic sensitization. No nutritional value."
+                flags.extend([
+                    IngredientFlag(severity="medium", category="behavioral", description="May affect behavior in sensitive individuals"),
+                    IngredientFlag(severity="medium", category="additive", description="Synthetic chemical with no nutritional value")
+                ])
+        else:
+            description = f"{ingredient} - artificial coloring agent of unspecified type."
+            health_impact = "Artificial colors serve only aesthetic purposes and may cause adverse reactions in sensitive individuals."
+            flags.append(IngredientFlag(severity="medium", category="additive", description="Artificial coloring with no nutritional benefit"))
+    
+    # Acidity regulator analysis
+    if 'acidity regulator' in ingredient_lower:
+        classification = "acidity_regulator"
+        safety_level = "caution"
+        numbers = re.findall(r'\b\d{3}\b', ingredient)
+        
+        if numbers:
+            description = f"Acidity regulator containing E-numbers: {', '.join(numbers)}. These are synthetic compounds used to control food pH."
+            health_impact = "Generally recognized as safe but may cause digestive sensitivity. Combination of multiple acid regulators can contribute to dental enamel erosion."
+            for num in numbers:
+                if num == '330':
+                    flags.append(IngredientFlag(severity="low", category="dental", description="Citric acid can erode tooth enamel"))
+                elif num == '296':
+                    flags.append(IngredientFlag(severity="low", category="digestive", description="Malic acid may cause digestive discomfort"))
+                elif num == '334':
+                    flags.append(IngredientFlag(severity="low", category="digestive", description="Tartaric acid can cause gastric irritation"))
+                else:
+                    flags.append(IngredientFlag(severity="medium", category="additive", description=f"E{num} requires further safety evaluation"))
+        else:
+            description = f"{ingredient} - chemical compound used to regulate food acidity and pH levels."
+            health_impact = "Used to control food pH but may cause digestive sensitivity in some individuals."
+            flags.append(IngredientFlag(severity="low", category="digestive", description="May cause digestive sensitivity"))
+    
+    # Oil analysis
+    if 'oil' in ingredient_lower:
+        classification = "processed_oil"
+        safety_level = "caution"
+        if 'vegetable' in ingredient_lower or 'edible' in ingredient_lower:
+            description = f"{ingredient} - processed oil extracted from plant sources through mechanical or chemical methods."
+            health_impact = "Highly refined oils may contain inflammatory compounds and have imbalanced fatty acid profiles promoting systemic inflammation."
+            flags.extend([
+                IngredientFlag(severity="medium", category="processing", description="May involve chemical extraction methods"),
+                IngredientFlag(severity="medium", category="inflammation", description="High omega-6 content can promote inflammation")
+            ])
+    
+    # Allergen analysis
+    allergens = {
+        'wheat': {'severity': 'high', 'description': 'Contains gluten - major allergen'},
+        'milk': {'severity': 'high', 'description': 'Dairy allergen - contains lactose and casein'},
+        'egg': {'severity': 'high', 'description': 'Common allergen that can cause anaphylaxis'},
+        'soy': {'severity': 'medium', 'description': 'Contains phytoestrogens and allergenic proteins'},
+        'sesame': {'severity': 'critical', 'description': 'Potent allergen causing severe reactions'},
+        'peanut': {'severity': 'critical', 'description': 'Life-threatening allergen with cross-contamination risks'},
+        'fish': {'severity': 'high', 'description': 'May contain heavy metals and cause severe allergic reactions'},
+        'tree nut': {'severity': 'high', 'description': 'Persistent allergen with cross-contamination concerns'}
+    }
+    
+    for allergen, info in allergens.items():
+        if allergen in ingredient_lower:
+            flags.append(IngredientFlag(
+                severity=info['severity'], 
+                category="allergen", 
+                description=info['description']
+            ))
+            if safety_level == "safe":
+                safety_level = "caution" if info['severity'] in ['medium'] else "concern"
+    
+    # Preservative analysis
+    preservatives = ['preservative', 'sodium benzoate', 'potassium sorbate', 'calcium propionate']
+    if any(pres in ingredient_lower for pres in preservatives):
+        classification = "chemical_preservative"
+        safety_level = "caution"
+        description = f"{ingredient} - synthetic preservative used to extend shelf life by inhibiting microbial growth."
+        health_impact = "May disrupt gut microbiome balance and cause allergic reactions in sensitive individuals."
+        flags.append(IngredientFlag(severity="medium", category="preservative", description="Synthetic preservative may affect gut health"))
+    
+    # Additive number detection
+    if re.search(r'\b[Ee]?\d{3}\b', ingredient):
+        if classification == "unknown":
+            classification = "food_additive"
+            safety_level = "caution"
+        description += f" Contains numbered food additive indicating industrial processing."
+        flags.append(IngredientFlag(severity="medium", category="additive", description="Numbered food additive with technological function"))
+    
+    # Default safe classification for unmatched whole foods
+    if classification == "unknown" and not flags:
+        whole_food_indicators = ['tomato', 'onion', 'garlic', 'salt', 'pepper', 'herbs', 'spice']
+        if any(indicator in ingredient_lower for indicator in whole_food_indicators):
+            classification = "whole_food"
+            safety_level = "safe"
+            description = f"{ingredient} appears to be a whole food ingredient with minimal processing."
+            health_impact = "Likely provides nutritional value with minimal processing concerns."
+    
+    return IndividualIngredientAnalysis(
+        name=ingredient,
+        classification=classification,
+        safety_level=safety_level,
+        detailed_description=description,
+        health_impact=health_impact,
+        flags=flags
+    )
+
 async def analyze_with_rag(ingredients: List[str]) -> Dict[str, Any]:
-    """Analyze ingredients using RAG system with detailed analysis"""
+    """Analyze ingredients using RAG system with individual ingredient analysis"""
     global retriever
     
     if not retriever:
         raise HTTPException(status_code=500, detail="RAG system not initialized")
     
-    try:
-<<<<<<< HEAD
-        # Get relevant documents (use invoke method if available, fallback to deprecated method)
-        try:
-            docs = retriever.invoke(query)
-        except AttributeError:
-            # Fallback to deprecated method
-            docs = retriever.get_relevant_documents(query)
-        
-        # Analyze ingredients with enhanced detail
-=======
-        # Initialize response structure
-        analyzed_ingredients = []
->>>>>>> 9af4bdab
-        warnings = []
-        additive_count = 0
-        hidden_sugar_count = 0
-        preservative_count = 0
-        
-<<<<<<< HEAD
-        # Enhanced ingredient analysis with detailed messaging
-=======
-        # Define ingredient categories and their descriptions
-        ingredient_categories = {
-            "safe": "Generally recognized as safe for consumption",
-            "caution": "Use with caution, may affect sensitive individuals",
-            "warning": "Contains substances that may have health implications",
-            "allergen": "Known allergen, may cause allergic reactions",
-            "additive": "Artificial additive or preservative",
-            "processing_aid": "Used in food processing",
-            "hidden_sugar": "Contains or breaks down into sugars",
-            "natural": "Minimally processed natural ingredient"
-        }
-        
-        # Analyze each ingredient
->>>>>>> 9af4bdab
-        for ingredient in ingredients:
-            ingredient_lower = ingredient.lower()
-            ingredient_analysis = {
-                "name": ingredient,
-                "category": "unknown",
-                "safety_level": "unknown",
-                "description": "",
-                "flags": [],
-                "health_implications": []
-            }
+    # Analyze each ingredient individually
+    ingredient_analyses = []
+    additive_count = 0
+    high_concern_count = 0
+    allergen_count = 0
+    
+    for ingredient in ingredients:
+        analysis = analyze_individual_ingredient(ingredient)
+        ingredient_analyses.append(analysis)
+        
+        # Count different types for NOVA classification
+        if analysis.classification in ['food_additive', 'chemical_preservative', 'artificial_additive']:
+            additive_count += 1
+        
+        if analysis.safety_level in ['concern', 'avoid']:
+            high_concern_count += 1
             
-<<<<<<< HEAD
-            # Enhanced sugar analysis with detailed health implications
-            hidden_sugars = {
-                'sugar': 'Added refined sugar increases caloric density and can cause rapid blood glucose spikes. Regular consumption is linked to increased risk of obesity, dental caries, and metabolic syndrome.',
-                'maltodextrin': 'Maltodextrin is a highly processed starch derivative with a high glycemic index that can cause blood sugar spikes faster than table sugar. It may disrupt gut microbiome balance and contribute to insulin resistance.',
-                'corn syrup': 'High fructose corn syrup is associated with increased risk of fatty liver disease, insulin resistance, and weight gain. It bypasses normal satiety signals and may contribute to overeating patterns.',
-                'fructose': 'Concentrated fructose can overload liver metabolism, leading to increased fat synthesis and potential development of non-alcoholic fatty liver disease. It does not trigger the same satiety responses as glucose.',
-                'glucose': 'While glucose is the body\'s primary energy source, added glucose in processed foods contributes to rapid blood sugar elevation and can lead to energy crashes and increased hunger cycles.',
-                'sucrose': 'Table sugar (sucrose) provides empty calories without nutritional value and contributes to dental decay through bacterial fermentation. Regular intake is associated with increased inflammation markers.',
-                'dextrose': 'Dextrose is rapidly absorbed glucose that can cause immediate blood sugar spikes, particularly problematic for individuals with diabetes or prediabetes. It offers no nutritional benefits beyond quick energy.'
-            }
-            
-            for sugar_type, description in hidden_sugars.items():
-                if sugar_type in ingredient_lower:
-                    warnings.append({
-                        "type": "hidden_sugar",
-                        "message": f"Contains {sugar_type.title()}: {description}",
-                        "item": ingredient
-                    })
-            
-            # Enhanced additive analysis with health implications
-            if 'colour' in ingredient_lower or 'color' in ingredient_lower:
-                additive_count += 1
-                color_match = re.search(r'(\d+[a-z]?)', ingredient, re.IGNORECASE)
-                if color_match:
-                    color_code = color_match.group(1)
-                    if color_code.lower() in ['102', 'e102']:
-                        warnings.append({
-                            "type": "additive",
-                            "message": f"Contains Tartrazine (E102/Yellow Dye #5): This synthetic azo dye may trigger hyperactivity in sensitive children and can cause allergic reactions including asthma, skin rashes, and migraines. It requires mandatory labeling due to potential adverse effects and cross-reactivity with aspirin sensitivity.",
-                            "item": ingredient
-                        })
-                    elif color_code.lower() in ['127', 'e127']:
-                        warnings.append({
-                            "type": "additive",
-                            "message": f"Contains Erythrosine (E127/Red Dye #3): This synthetic dye is currently under FDA review for potential ban due to studies linking it to thyroid tumors in animals. It's already restricted in several countries and may cause photosensitivity reactions in some individuals.",
-                            "item": ingredient
-                        })
-                    else:
-                        warnings.append({
-                            "type": "additive",
-                            "message": f"Contains artificial color ({color_code}): Synthetic food dyes have been associated with behavioral changes in children, including increased hyperactivity and attention difficulties. Long-term consumption may contribute to allergic sensitization and potential carcinogenic risks.",
-                            "item": ingredient
-                        })
-                else:
-                    warnings.append({
-                        "type": "additive",
-                        "message": f"Contains artificial coloring agents: These synthetic dyes serve no nutritional purpose and may contribute to hyperactivity disorders in children. Some artificial colors have been linked to allergic reactions and potential long-term health concerns including carcinogenic risk.",
-                        "item": ingredient
-                    })
-            
-            if 'acidity regulator' in ingredient_lower or 'acidity regulators' in ingredient_lower:
-                additive_count += 1
-                numbers = re.findall(r'\b\d{3}\b', ingredient)
-                if numbers:
-                    regulator_details = []
-                    for num in numbers:
-                        if num == '330':
-                            regulator_details.append("Citric Acid (330) - generally safe but can cause tooth enamel erosion with frequent exposure")
-                        elif num == '296':
-                            regulator_details.append("Malic Acid (296) - may cause digestive discomfort in sensitive individuals")
-                        elif num == '334':
-                            regulator_details.append("Tartaric Acid (334) - can cause gastric irritation in large amounts")
-                        else:
-                            regulator_details.append(f"E{num} - requires further investigation for specific health impacts")
-                    
-                    warnings.append({
-                        "type": "additive",
-                        "message": f"Contains multiple acidity regulators: {'; '.join(regulator_details)}. While generally recognized as safe, the combination of multiple acid regulators may contribute to digestive sensitivity and dental enamel weakening over time.",
-                        "item": ingredient
-                    })
-                else:
-                    warnings.append({
-                        "type": "additive",
-                        "message": f"Contains acidity regulators: These chemical compounds alter food pH and may cause digestive discomfort in sensitive individuals. Long-term consumption of multiple acid regulators can contribute to tooth enamel erosion and gastrointestinal irritation.",
-                        "item": ingredient
-                    })
-            
-            if 'preservative' in ingredient_lower:
-                additive_count += 1
-                warnings.append({
-                    "type": "additive",
-                    "message": f"Contains chemical preservatives: These synthetic compounds extend shelf life but may disrupt gut microbiome balance and contribute to allergic sensitization. Some preservatives have been linked to behavioral changes in children and potential carcinogenic effects with long-term exposure.",
-                    "item": ingredient
-                })
-            
-            # Check for other additive numbers
-            if re.search(r'\b\d{3}\b', ingredient) and 'acidity regulator' not in ingredient_lower and 'colour' not in ingredient_lower:
-                additive_count += 1
-                warnings.append({
-                    "type": "additive",
-                    "message": f"Contains numbered food additive: This processed chemical compound serves a technological function but provides no nutritional value. Regular consumption of multiple additives may contribute to cumulative toxic load and potential health impacts including allergic reactions.",
-                    "item": ingredient
-                })
-            
-            # Enhanced allergen analysis
-            allergen_details = {
-                'sesame': 'Sesame is a potent allergen that can cause severe anaphylactic reactions even in trace amounts. Cross-contamination is common in food processing facilities, making it particularly dangerous for sensitive individuals.',
-                'soy': 'Soy contains natural estrogen-like compounds (phytoestrogens) that may interfere with hormone balance, particularly concerning for children and pregnant women. It\'s also a common allergen that can cause digestive issues and skin reactions.',
-                'wheat': 'Wheat contains gluten proteins that can trigger celiac disease and non-celiac gluten sensitivity, causing intestinal damage, nutrient malabsorption, and systemic inflammation. Modern wheat varieties may be more inflammatory than ancient grains.',
-                'milk': 'Dairy products contain lactose and casein proteins that many adults cannot properly digest, leading to digestive distress, inflammation, and potential hormonal disruption from growth hormones used in conventional dairy farming.',
-                'egg': 'Eggs are among the most common childhood allergens and can cause severe reactions including anaphylaxis. Factory-farmed eggs may contain antibiotic residues and higher levels of inflammatory omega-6 fatty acids.',
-                'fish': 'Fish can contain heavy metals like mercury and persistent organic pollutants that accumulate in body tissues. Fish allergies can be severe and life-threatening, with reactions sometimes triggered by cooking vapors.',
-                'peanut': 'Peanut allergies are among the most severe and can cause fatal anaphylactic reactions from trace exposure. Peanuts are also prone to aflatoxin contamination, a potent carcinogenic mold toxin.',
-                'tree nut': 'Tree nut allergies often persist into adulthood and can cause severe systemic reactions. Cross-contamination between different nuts is common in processing facilities, increasing exposure risk for sensitive individuals.'
-            }
-            
-            for allergen, details in allergen_details.items():
-=======
-            # Check for hidden sugars
-            hidden_sugars = {
-                'sugar': 'Common table sugar',
-                'maltodextrin': 'Highly processed starch derivative',
-                'corn syrup': 'Processed corn-based sweetener',
-                'fructose': 'Fruit sugar',
-                'glucose': 'Simple sugar',
-                'sucrose': 'Table sugar',
-                'dextrose': 'Form of glucose',
-                'syrup': 'Concentrated sugar solution'
-            }
-            
-            # Check for additives and E-numbers
-            additives = {
-                'colour': 'Artificial coloring',
-                'flavor': 'Flavor enhancer',
-                'preservative': 'Extends shelf life',
-                'emulsifier': 'Maintains texture',
-                'stabilizer': 'Maintains consistency',
-                'thickener': 'Adds thickness',
-                'acidity regulator': 'Controls acidity'
-            }
-            
-            # Check for common allergens
-            allergens = {
-                'sesame': 'Sesame seeds and derivatives',
-                'soy': 'Soybeans and derivatives',
-                'wheat': 'Wheat and gluten-containing grains',
-                'milk': 'Dairy products',
-                'egg': 'Eggs and egg products',
-                'fish': 'Fish and fish products',
-                'peanut': 'Peanuts and derivatives',
-                'tree nut': 'Tree nuts and derivatives',
-                'celery': 'Celery and derivatives',
-                'mustard': 'Mustard and derivatives'
-            }
-            
-            # Analyze ingredient
-            found_categories = []
-            
-            # Check for hidden sugars
-            for sugar, desc in hidden_sugars.items():
-                if sugar in ingredient_lower:
-                    found_categories.append("hidden_sugar")
-                    ingredient_analysis["flags"].append({
-                        "type": "hidden_sugar",
-                        "name": sugar,
-                        "description": desc
-                    })
-                    hidden_sugar_count += 1
-            
-            # Check for additives
-            for additive, desc in additives.items():
-                if additive in ingredient_lower or re.search(r'E\d{3}', ingredient):
-                    found_categories.append("additive")
-                    ingredient_analysis["flags"].append({
-                        "type": "additive",
-                        "name": additive,
-                        "description": desc
-                    })
-                    additive_count += 1
-            
-            # Check for allergens
-            for allergen, desc in allergens.items():
->>>>>>> 9af4bdab
-                if allergen in ingredient_lower:
-                    found_categories.append("allergen")
-                    ingredient_analysis["flags"].append({
-                        "type": "allergen",
-                        "name": allergen,
-                        "description": desc
-                    })
-                    warnings.append({
-                        "type": "allergen",
-<<<<<<< HEAD
-                        "message": f"Contains {allergen.title()} Allergen: {details}",
-                        "item": ingredient
-                    })
-            
-            # Enhanced oil analysis
-            if 'oil' in ingredient_lower and 'vegetable' in ingredient_lower:
-                warnings.append({
-                    "type": "processing_concern",
-                    "message": f"Contains processed vegetable oils: These highly refined oils are often extracted using chemical solvents and high heat, creating inflammatory trans fats and oxidized compounds. They typically have imbalanced omega-6 to omega-3 ratios that promote systemic inflammation when consumed regularly.",
-                    "item": ingredient
-                })
-        
-        # Determine NOVA group with enhanced descriptions
-        if additive_count >= 3 or len(ingredients) >= 8:
-            nova_group = 4
-            nova_description = "Ultra-processed food containing multiple industrial additives and processed ingredients. These foods are associated with increased risk of obesity, cardiovascular disease, type 2 diabetes, and certain cancers due to their high caloric density, inflammatory ingredients, and lack of protective nutrients."
-        elif additive_count >= 1 or any('oil' in ing.lower() or 'salt' in ing.lower() for ing in ingredients):
-            nova_group = 3
-            nova_description = "Processed food with added industrial ingredients including oils, preservatives, or flavor enhancers. While not as harmful as ultra-processed foods, regular consumption may contribute to nutrient displacement and increased intake of inflammatory compounds."
-        elif len(ingredients) <= 3:
-            nova_group = 1
-            nova_description = "Minimally processed whole food with simple preparation methods. These foods retain their natural nutrient profile and beneficial compounds while being safe and convenient to consume."
-=======
-                        "message": f"Contains allergen: {allergen}",
-                        "item": ingredient
-                    })
-            
-            # Determine safety level
-            if "allergen" in found_categories:
-                ingredient_analysis["safety_level"] = "high_caution"
-            elif "additive" in found_categories or "hidden_sugar" in found_categories:
-                ingredient_analysis["safety_level"] = "moderate_caution"
-            else:
-                ingredient_analysis["safety_level"] = "safe"
-            
-            # Set primary category
-            if "allergen" in found_categories:
-                ingredient_analysis["category"] = "allergen"
-            elif "additive" in found_categories:
-                ingredient_analysis["category"] = "additive"
-            elif "hidden_sugar" in found_categories:
-                ingredient_analysis["category"] = "hidden_sugar"
-            else:
-                ingredient_analysis["category"] = "natural"
-            
-            # Add description based on category
-            ingredient_analysis["description"] = ingredient_categories.get(
-                ingredient_analysis["category"],
-                "Ingredient requires further analysis"
-            )
-            
-            analyzed_ingredients.append(ingredient_analysis)
-        
-        # Determine NOVA group based on analyzed ingredients
-        if additive_count >= 3 or hidden_sugar_count >= 2:
-            nova_group = 4
-            nova_description = "Ultra-processed food with multiple additives and processed ingredients"
-        elif additive_count >= 1 or hidden_sugar_count >= 1:
-            nova_group = 3
-            nova_description = "Processed food with added ingredients"
-        elif len(ingredients) <= 3 and all(ing["category"] == "natural" for ing in analyzed_ingredients):
-            nova_group = 1
-            nova_description = "Minimally processed natural food"
->>>>>>> 9af4bdab
-        else:
-            nova_group = 2
-            nova_description = "Processed culinary ingredients derived from whole foods through traditional methods. These should be used in moderation to enhance the flavor and preparation of minimally processed foods."
-        
-        # Generate comprehensive health notes
-        health_notes = []
-<<<<<<< HEAD
-        if nova_group == 4:
-            health_notes.append("This ultra-processed product contains multiple synthetic additives that may contribute to chronic inflammation, metabolic dysfunction, and increased disease risk")
-            health_notes.append("Consider limiting consumption and choosing whole food alternatives to reduce exposure to potentially harmful processing chemicals")
-        if any(w['type'] == 'hidden_sugar' for w in warnings):
-            health_notes.append("Multiple added sugars significantly increase caloric density and may contribute to blood sugar dysregulation, dental problems, and metabolic syndrome")
-        if any(w['type'] == 'additive' for w in warnings):
-            health_notes.append("Chemical additives provide no nutritional value and may cause allergic reactions, behavioral changes, or long-term health concerns with regular consumption")
-        if any(w['type'] == 'allergen' for w in warnings):
-            health_notes.append("Contains major allergens that can trigger severe reactions - exercise extreme caution if you have known sensitivities or allergies")
-        
-        if not health_notes:
-            health_notes.append("This product appears to have minimal concerning ingredients based on current analysis")
-            health_notes.append("However, consider overall dietary pattern and consume as part of a balanced, whole-foods-based diet")
-        
-        health_notes_str = ". ".join(health_notes)
-=======
-        if nova_group >= 3:
-            health_notes.append("Contains processed ingredients - moderate consumption recommended")
-        if hidden_sugar_count > 0:
-            health_notes.append(f"Contains {hidden_sugar_count} forms of sugar - monitor sugar intake")
-        if additive_count > 0:
-            health_notes.append(f"Contains {additive_count} additives - check individual sensitivities")
->>>>>>> 9af4bdab
-        
-        return {
-            "ingredient_analysis": analyzed_ingredients,
-            "warnings": warnings,
-            "nova_group": nova_group,
-            "nova_description": nova_description,
-            "health_notes": "; ".join(health_notes) if health_notes else "Generally safe when consumed as part of a balanced diet",
-            "summary": {
-                "total_ingredients": len(ingredients),
-                "additives_count": additive_count,
-                "hidden_sugars_count": hidden_sugar_count,
-                "allergens_count": len([w for w in warnings if w["type"] == "allergen"])
-            }
-        }
-        
-    except Exception as e:
-        logger.error(f"RAG analysis error: {e}")
-        # Fallback analysis
-        return {
-            "warnings": [
-                {
-                    "type": "system", 
-                    "message": "Limited analysis available due to system constraints. This product may contain ingredients that require further investigation for potential health impacts. Consider consulting ingredient databases or nutritional professionals for comprehensive analysis.",
-                    "item": "System Analysis"
-                }
-            ],
-            "nova_group": 3,
-            "nova_description": "Analysis unavailable - classified as processed food as precautionary measure. Many processed foods contain additives and refined ingredients that may have health implications with regular consumption.",
-            "health_notes": "Unable to perform comprehensive analysis due to technical limitations. Exercise caution with highly processed foods and prioritize whole, minimally processed alternatives when possible for optimal health outcomes."
-        }
+        if any(flag.category == 'allergen' for flag in analysis.flags):
+            allergen_count += 1
+    
+    # Determine NOVA group
+    if additive_count >= 3 or len(ingredients) >= 8:
+        nova_group = 4
+        nova_description = "Ultra-processed food containing multiple industrial additives and processed ingredients. Associated with increased risk of obesity, cardiovascular disease, type 2 diabetes, and certain cancers."
+    elif additive_count >= 1 or any(analysis.classification in ['processed_oil', 'refined_sugar'] for analysis in ingredient_analyses):
+        nova_group = 3
+        nova_description = "Processed food with added industrial ingredients. While not as harmful as ultra-processed foods, regular consumption may contribute to nutrient displacement and inflammatory compound intake."
+    elif len(ingredients) <= 3 and all(analysis.classification == 'whole_food' for analysis in ingredient_analyses):
+        nova_group = 1
+        nova_description = "Minimally processed whole food retaining natural nutrient profile and beneficial compounds while being safe and convenient to consume."
+    else:
+        nova_group = 2
+        nova_description = "Processed culinary ingredients derived from whole foods. Should be used in moderation to enhance flavor and preparation of minimally processed foods."
+    
+    # Generate overall health assessment
+    if high_concern_count >= 3:
+        health_assessment = "High concern - multiple ingredients with significant health risks identified. Consider avoiding or limiting consumption."
+    elif high_concern_count >= 1 or allergen_count >= 2:
+        health_assessment = "Moderate concern - some ingredients may pose health risks. Exercise caution, especially if you have sensitivities."
+    elif additive_count >= 3:
+        health_assessment = "Mild concern - contains multiple additives but no severe health risks identified. Consume in moderation as part of balanced diet."
+    else:
+        health_assessment = "Low concern - most ingredients appear safe with minimal processing. Consider overall dietary pattern and balance."
+    
+    # Generate personalized recommendations
+    recommendations = []
+    
+    if allergen_count > 0:
+        recommendations.append("Check all ingredients carefully if you have known food allergies or sensitivities")
+    
+    if additive_count >= 3:
+        recommendations.append("Consider choosing products with fewer artificial additives and preservatives")
+    
+    if any(analysis.classification == 'refined_sugar' for analysis in ingredient_analyses):
+        recommendations.append("Monitor total daily sugar intake from all sources to maintain healthy blood glucose levels")
+    
+    if nova_group >= 3:
+        recommendations.append("Balance processed foods with whole, minimally processed alternatives in your diet")
+    
+    if high_concern_count > 0:
+        recommendations.append("Consult with healthcare professionals if you have specific health conditions or dietary restrictions")
+    
+    if not recommendations:
+        recommendations.append("This product appears relatively safe - maintain overall dietary variety and moderation")
+        recommendations.append("Focus on whole foods and minimally processed options when possible")
+    
+    return {
+        "ingredient_analyses": ingredient_analyses,
+        "nova_group": nova_group,
+        "nova_description": nova_description,
+        "overall_health_assessment": health_assessment,
+        "recommendations": recommendations
+    }
 
 @app.get("/")
 async def root():
@@ -785,13 +743,13 @@
 @app.post("/analyze_ingredients", response_model=IngredientAnalysisResponse)
 async def analyze_ingredients(request: IngredientListRequest):
     """
-    Analyze food ingredients and return structured safety information
+    Analyze food ingredients individually and return detailed safety information
     
     Args:
         request: IngredientListRequest containing list of ingredients
         
     Returns:
-        IngredientAnalysisResponse with analysis results
+        IngredientAnalysisResponse with individual ingredient analyses
     """
     try:
         if not request.ingredients:
@@ -803,17 +761,17 @@
         if not clean_ingredients:
             raise HTTPException(status_code=400, detail="No valid ingredients found")
         
-        # Analyze with RAG system
+        # Analyze with enhanced individual analysis
         analysis_result = await analyze_with_rag(clean_ingredients)
         
-        # Construct response
+        # Construct response with individual ingredient analyses
         response = IngredientAnalysisResponse(
             product_name=product_name,
-            ingredients=clean_ingredients,
-            warnings=[Warning(**warning) for warning in analysis_result["warnings"]],
+            ingredient_analyses=analysis_result["ingredient_analyses"],
             nova_group=analysis_result["nova_group"],
             nova_description=analysis_result["nova_description"],
-            health_notes=analysis_result["health_notes"]
+            overall_health_assessment=analysis_result["overall_health_assessment"],
+            recommendations=analysis_result["recommendations"]
         )
         
         return response
@@ -822,7 +780,31 @@
         raise
     except Exception as e:
         logger.error(f"Analysis error: {e}")
-        raise HTTPException(status_code=500, detail=f"Internal server error: {str(e)}")
+        
+        # Enhanced fallback response with individual analysis
+        fallback_analyses = []
+        for ingredient in request.ingredients:
+            fallback_analyses.append(IndividualIngredientAnalysis(
+                name=ingredient,
+                classification="unknown",
+                safety_level="caution",
+                detailed_description=f"{ingredient} - comprehensive analysis unavailable due to system limitations.",
+                health_impact="Unable to assess health impact. Consider consulting ingredient databases or nutrition professionals.",
+                flags=[IngredientFlag(
+                    severity="medium",
+                    category="system",
+                    description="Analysis limited due to technical constraints"
+                )]
+            ))
+        
+        return IngredientAnalysisResponse(
+            product_name="Product Analysis",
+            ingredient_analyses=fallback_analyses,
+            nova_group=3,
+            nova_description="Classification unavailable - using precautionary processed food designation.",
+            overall_health_assessment="Unable to provide comprehensive assessment due to system limitations.",
+            recommendations=["Consult nutrition professionals for detailed ingredient analysis", "Exercise caution with heavily processed foods"]
+        )
 
 if __name__ == "__main__":
     import uvicorn
